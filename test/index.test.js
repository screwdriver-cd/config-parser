--- conflicted
+++ resolved
@@ -113,13 +113,8 @@
         });
 
         describe('jobs', () => {
-<<<<<<< HEAD
-            it('Do not return error if missing main job for new config',
+            it('does not return error if missing main job for new config',
                 () => parser({ yaml: loadData('missing-main-job-with-requires.yaml') })
-=======
-            it('does not return error if missing main job for new config',
-                () => parser(loadData('missing-main-job-with-requires.yaml'))
->>>>>>> ef70e5c4
                     .then((data) => {
                         assert.notOk(data.errors);
                     }));
@@ -244,27 +239,18 @@
                         JSON.parse(loadData('pipeline-with-freeze-windows.json')));
                 }));
 
-<<<<<<< HEAD
-        it('includes scm URLs',
-            () => parser({ yaml: loadData('pipeline-with-childPipelines.yaml') })
-                .then((data) => {
-                    assert.deepEqual(data,
-                        JSON.parse(loadData('pipeline-with-childPipelines.json')));
-                }));
-=======
         it('flattens with warnings with order and no template',
-            () => parser(loadData('pipeline-with-order-no-template.yaml'))
+            () => parser({ yaml: loadData('pipeline-with-order-no-template.yaml') })
                 .then((data) => {
                     assert.deepEqual(data,
                         JSON.parse(loadData('pipeline-with-order-no-template.json')));
                 }));
 
-        it('includes scm URLs', () => parser(loadData('pipeline-with-childPipelines.yaml'))
+        it('includes scm URLs', () => parser({ yaml: loadData('pipeline-with-childPipelines.yaml') })
             .then((data) => {
                 assert.deepEqual(data,
                     JSON.parse(loadData('pipeline-with-childPipelines.json')));
             }));
->>>>>>> ef70e5c4
 
         describe('templates', () => {
             const templateFactoryMock = {
@@ -320,7 +306,6 @@
                     ));
             });
 
-<<<<<<< HEAD
             it('flattens templates with wrapped steps ',
                 () => parser({
                     yaml: loadData('basic-job-with-template-wrapped-steps.yaml'),
@@ -342,29 +327,6 @@
                     yaml: loadData('basic-job-with-shared-and-template-override-steps.yaml'),
                     templateFactory: templateFactoryMock
                 }).then(data => assert.deepEqual(data, JSON.parse(loadData(
-=======
-            it('flattens templates with wrapped steps',
-                () => parser(
-                    loadData('basic-job-with-template-wrapped-steps.yaml'),
-                    templateFactoryMock
-                ).then(data => assert.deepEqual(
-                    data, JSON.parse(loadData('basic-job-with-template-wrapped-steps.json'))
-                )));
-
-            it('flattens templates with job steps',
-                () => parser(
-                    loadData('basic-job-with-template-override-steps.yaml'),
-                    templateFactoryMock
-                ).then(data => assert.deepEqual(
-                    data, JSON.parse(loadData('basic-job-with-template-override-steps.json'))
-                )));
-
-            it('flattens templates with shared and job steps',
-                () => parser(
-                    loadData('basic-job-with-shared-and-template-override-steps.yaml'),
-                    templateFactoryMock
-                ).then(data => assert.deepEqual(data, JSON.parse(loadData(
->>>>>>> ef70e5c4
                     'basic-job-with-shared-and-template-override-steps.json'
                 )))));
 
@@ -506,19 +468,11 @@
                     /"environment" can only have 100 environment/);
             }));
 
-<<<<<<< HEAD
-        it('do not count SD_TEMPLATE variables for max environment variables',
+        it('does not count SD_TEMPLATE variables for max environment variables',
             () => parser({
                 yaml: loadData('environment-with-SD-variable.yaml'),
                 templateFactory: templateFactoryMock,
                 buildClusterFactory: buildClusterFactoryMock,
-=======
-        it('does not count SD_TEMPLATE variables for max environment variables',
-            () => parser(
-                loadData('environment-with-SD-variable.yaml'),
-                templateFactoryMock,
-                buildClusterFactoryMock,
->>>>>>> ef70e5c4
                 triggerFactory,
                 pipelineId
             }).then((data) => {
