'use strict';

const assert = require('chai').assert;
const fs = require('fs');
const path = require('path');
const sinon = require('sinon');
const parser = require('../');

sinon.assert.expose(assert, { prefix: '' });

/**
 * Load sample data from disk
 * @method loadData
 * @param  {String} name Filename to read (inside data dir)
 * @return {String}      Contents of file
 */
function loadData(name) {
    return fs.readFileSync(path.join(__dirname, 'data', name), 'utf-8');
}

describe('config parser', () => {
    describe('yaml parser', () => {
        it('returns an error if yaml does not exist', () => {
            const YAMLMISSING = /screwdriver.yaml does not exist/;

            return parser('')
                .then((data) => {
                    assert.deepEqual(data.workflowGraph, {
                        nodes: [
                            { name: '~pr' },
                            { name: '~commit' },
                            { name: 'main' }
                        ],
                        edges: [
                            { src: '~pr', dest: 'main' },
                            { src: '~commit', dest: 'main' }
                        ]
                    });
                    assert.strictEqual(data.jobs.main[0].image, 'node:6');
                    assert.deepEqual(data.jobs.main[0].secrets, []);
                    assert.deepEqual(data.jobs.main[0].environment, {});
                    assert.strictEqual(data.jobs.main[0].commands[0].name, 'config-parse-error');
                    assert.match(data.jobs.main[0].commands[0].command, YAMLMISSING);
                    assert.match(data.errors[0], YAMLMISSING);
                });
        });

        it('returns an error if unparsable yaml', () =>
            parser('foo: :')
                .then((data) => {
                    assert.strictEqual(data.jobs.main[0].image, 'node:6');
                    assert.deepEqual(data.jobs.main[0].secrets, []);
                    assert.deepEqual(data.jobs.main[0].environment, {});
                    assert.strictEqual(data.jobs.main[0].commands[0].name, 'config-parse-error');
                    assert.match(data.jobs.main[0].commands[0].command, /YAMLException:/);
                    assert.match(data.errors[0], /YAMLException:/);
                })
        );

        it('returns an error if job has duplicate steps', () =>
            parser(loadData('basic-job-with-duplicate-steps.yaml'))
                .then((data) => {
                    assert.strictEqual(data.jobs.main[0].image, 'node:6');
                    assert.deepEqual(data.jobs.main[0].secrets, []);
                    assert.deepEqual(data.jobs.main[0].environment, {});
                    assert.strictEqual(data.jobs.main[0].commands[0].name, 'config-parse-error');
                    assert.match(data.jobs.main[0].commands[0].command,
<<<<<<< HEAD
                        /ValidationError:.* "steps" .* duplicate value/);
                    assert.match(data.errors[0], /ValidationError:.* "steps" .* duplicate value/);
=======
                        /"steps" position 1 contains a duplicate value/);
                    assert.match(data.errors[0], /"steps" position 1 contains a duplicate value/);
>>>>>>> ef7359dc
                })
        );

        it('does not return an error if job has no step names', () =>
            parser(loadData('basic-job-with-no-step-names.yaml'))
                .then((data) => {
                    assert.strictEqual(data.jobs.main[0].image, 'node:6');
                    assert.deepEqual(data.jobs.main[0].secrets, []);
                    assert.deepEqual(data.jobs.main[0].environment, {});
                    assert.notOk(data.errors);
                })
        );

        it('returns an error if multiple documents without hint', () =>
            parser('foo: bar\n---\nfoo: baz')
                .then((data) => {
                    assert.strictEqual(data.jobs.main[0].image, 'node:6');
                    assert.deepEqual(data.jobs.main[0].secrets, []);
                    assert.deepEqual(data.jobs.main[0].environment, {});
                    assert.strictEqual(data.jobs.main[0].commands[0].name, 'config-parse-error');
                    assert.match(data.jobs.main[0].commands[0].command,
                        /YAMLException:.*ambigious/);
                    assert.match(data.errors[0], /YAMLException:.*ambigious/);
                })
        );

        it('picks the document with version hint', () =>
            parser('jobs: {}\n---\nversion: 4')
                .then((data) => {
                    assert.strictEqual(data.jobs.main[0].image, 'node:6');
                    assert.deepEqual(data.jobs.main[0].secrets, []);
                    assert.deepEqual(data.jobs.main[0].environment, {});
                    assert.strictEqual(data.jobs.main[0].commands[0].name, 'config-parse-error');
                    assert.match(data.jobs.main[0].commands[0].command,
                        /ValidationError:.*"jobs" is required/);
                    assert.match(data.errors[0], /ValidationError:.*"jobs" is required/);
                })
        );
    });

    describe('structure validation', () => {
        describe('overall config', () => {
            it('returns an error if missing jobs', () =>
                parser('foo: bar')
                    .then((data) => {
                        assert.match(data.jobs.main[0].commands[0].command, /"jobs" is required/);
                        assert.match(data.errors[0], /"jobs" is required/);
                    })
            );
        });

        describe('jobs', () => {
            it('Do not return error if missing main job for new config', () =>
                parser(loadData('missing-main-job-with-requires.yaml'))
                    .then((data) => {
                        assert.notOk(data.errors);
                    })
            );
        });

        describe('steps', () => {
            it('returns an error if not bad named steps', () =>
                parser(loadData('bad-step-name.yaml'))
                    .then((data) => {
                        assert.match(data.jobs.main[0].commands[0].command,
                            /"foo bar" only supports the following characters A-Z,a-z,0-9,-,_/);
                    })
            );

            it('returns an error if teardown step is not at the end', () =>
                parser(loadData('bad-step-teardown.yaml'))
                    .then((data) => {
                        assert.match(data.errors[0],
                            /User teardown steps need to be at the end/);
                    })
            );
        });

        describe('environment', () => {
            it('returns an error if bad environment name', () =>
                parser(loadData('bad-environment-name.yaml'))
                    .then((data) => {
                        assert.match(data.jobs.main[0].commands[0].command,
                            /"foo bar" only supports uppercase letters,/);
                    })
            );
        });

        describe('matrix', () => {
            it('returns an error if bad matrix name', () =>
                parser(loadData('bad-matrix-name.yaml'))
                    .then((data) => {
                        assert.match(data.jobs.main[0].commands[0].command,
                            /"foo bar" only supports uppercase letters,/);
                    })
            );
        });

        describe('childPipelines', () => {
            it('returns an error if bad childPipelines', () =>
                parser(loadData('bad-external-scm.yaml'))
                    .then((data) => {
                        assert.match(data.jobs.main[0].commands[0].command,
                            /"fakeScmUrl" fails to match the required pattern:/);
                    })
            );
        });
    });

    describe('flatten', () => {
        it('replaces steps, matrix, image, but merges environment', () =>
            parser(loadData('basic-shared-project.yaml'))
                .then((data) => {
                    assert.deepEqual(data, JSON.parse(loadData('basic-shared-project.json')));
                })
        );

        it('flattens complex environments', () =>
            parser(loadData('complex-environment.yaml'))
                .then((data) => {
                    assert.deepEqual(data, JSON.parse(loadData('complex-environment.json')));
                })
        );

        it('flattens shared annotations to each job', () =>
            parser(loadData('shared-annotations.yaml'))
                .then((data) => {
                    assert.deepEqual(data, JSON.parse(loadData('shared-annotations.json')));
                })
        );

        it('includes pipeline- and job-level annotations', () =>
            parser(loadData('pipeline-and-job-annotations.yaml'))
                .then((data) => {
                    assert.deepEqual(data,
                        JSON.parse(loadData('pipeline-and-job-annotations.json')));
                })
        );

        it('job-level annotations override shared-level annotations', () =>
            parser(loadData('shared-job-annotations.yaml'))
                .then((data) => {
                    assert.deepEqual(data,
                        JSON.parse(loadData('shared-job-annotations.json')));
                })
        );

        it('job-level sourcePaths override shared-level sourcePaths', () =>
            parser(loadData('pipeline-with-sourcePaths.yaml'))
                .then((data) => {
                    assert.deepEqual(data,
                        JSON.parse(loadData('pipeline-with-sourcePaths.json')));
                })
        );

        it('flattens when sourcePaths are string', () =>
            parser(loadData('pipeline-with-sourcePaths-string.yaml'))
                .then((data) => {
                    assert.deepEqual(data,
                        JSON.parse(loadData('pipeline-with-sourcePaths-string.json')));
                })
        );

        it('flattens blockedBy', () =>
            parser(loadData('pipeline-with-blocked-by.yaml'))
                .then((data) => {
                    assert.deepEqual(data,
                        JSON.parse(loadData('pipeline-with-blocked-by.json')));
                })
        );

        it('includes scm URLs', () =>
            parser(loadData('pipeline-with-childPipelines.yaml'))
                .then((data) => {
                    assert.deepEqual(data,
                        JSON.parse(loadData('pipeline-with-childPipelines.json')));
                })
        );

        describe('templates', () => {
            const templateFactoryMock = {
                getTemplate: sinon.stub()
            };
            let firstTemplate;
            let secondTemplate;
            let namespaceTemplate;
            let defaultTemplate;
            let imagesTemplate;
            let restrictedjobTemplate;

            beforeEach(() => {
                firstTemplate = JSON.parse(loadData('template.json'));
                secondTemplate = JSON.parse(loadData('template-2.json'));
                namespaceTemplate = JSON.parse(loadData('templateWithNamespace.json'));
                defaultTemplate = JSON.parse(loadData('templateWithDefaultNamespace.json'));
                imagesTemplate = JSON.parse(loadData('templateWithImages.json'));
                restrictedjobTemplate = JSON.parse(loadData('templateWithRestrictedJobName.json'));
                templateFactoryMock.getTemplate.withArgs('mytemplate@1.2.3')
                    .resolves(firstTemplate);
                templateFactoryMock.getTemplate.withArgs('yourtemplate@2')
                    .resolves(secondTemplate);
                templateFactoryMock.getTemplate.withArgs('mynamespace/mytemplate@1.2.3')
                    .resolves(namespaceTemplate);
                templateFactoryMock.getTemplate.withArgs('ImagesTestNamespace/imagestemplate@2')
                    .resolves(imagesTemplate);
                templateFactoryMock.getTemplate.withArgs('restrictedjob@1')
                    .resolves(restrictedjobTemplate);
            });

            it('flattens templates successfully', () =>
                parser(loadData('basic-job-with-template.yaml'), templateFactoryMock)
                    .then(data => assert.deepEqual(
                        data, JSON.parse(loadData('basic-job-with-template.json'))))
            );

            it('flattens templates successfully when template namespace exists', () => {
                templateFactoryMock.getTemplate.withArgs('yourtemplate@2')
                    .resolves(defaultTemplate);

                return parser(loadData('basic-job-with-template-with-namespace.yaml'),
                    templateFactoryMock)
                    .then(data => assert.deepEqual(
                        data, JSON.parse(loadData('basic-job-with-template-with-namespace.json'))));
            });

            it('flattens templates with wrapped steps ', () =>
                parser(loadData('basic-job-with-template-wrapped-steps.yaml'), templateFactoryMock)
                    .then(data => assert.deepEqual(
                        data, JSON.parse(loadData('basic-job-with-template-wrapped-steps.json'))))
            );

            it('flattens templates with job steps ', () =>
                parser(loadData('basic-job-with-template-override-steps.yaml'), templateFactoryMock)
                    .then(data => assert.deepEqual(
                        data, JSON.parse(loadData('basic-job-with-template-override-steps.json'))))
            );

            it('returns errors if flattens templates with job has duplicate steps', () =>
                parser(
                    loadData('basic-job-with-template-duplicate-steps.yaml'), templateFactoryMock)
                    .then((data) => {
                        assert.strictEqual(data.jobs.main[0].commands[0].name,
                            'config-parse-error');
                        assert.match(data.jobs.main[0].commands[0].command,
                            /Error:.*main has duplicate step: preinstall,.* pretest/);
                        assert.match(data.errors[0],
                            /Error:.*main has duplicate step: preinstall,.* pretest/);
                    })
            );

            it('flattens templates with images', () =>
                parser(loadData('basic-job-with-images.yaml'), templateFactoryMock)
                    .then(data => assert.deepEqual(
                        data, JSON.parse(loadData('basic-job-with-images.json'))))
            );

            it('returns error if template does not exist', () => {
                templateFactoryMock.getTemplate.withArgs('mytemplate@1.2.3').resolves(null);

                return parser(loadData('basic-job-with-template.yaml'), templateFactoryMock)
                    .then((data) => {
                        assert.match(data.jobs.main[0].commands[0].command,
                            /Template mytemplate@1.2.3 does not exist/);
                        assert.match(data.errors[0],
                            /Template mytemplate@1.2.3 does not exist/);
                    });
            });
        });
    });

    describe('functional', () => {
        const templateFactoryMock = {
            getTemplate: sinon.stub().resolves(JSON.parse(loadData('template.json')))
        };
        const buildClusterFactoryMock = {
            list: sinon.stub().resolves([{
                name: 'test',
                description: 'Testing out the buildclusters API',
                scmContext: 'github:github.com',
                scmOrganizations: [
                    'screwdriver-cd-test'
                ],
                isActive: true,
                managedByScrewdriver: false,
                maintainer: 'foo@bar.com',
                weightage: 100
            }])
        };

        it('returns an error if not enough steps', () =>
            parser(loadData('not-enough-commands.yaml'), templateFactoryMock,
                buildClusterFactoryMock)
                .then((data) => {
                    assert.match(data.jobs.main[0].commands[0].command,
                        /"steps" must contain at least 1 items/);
                })
        );

        it('returns an error if too many environment variables', () =>
            parser(loadData('too-many-environment.yaml'), templateFactoryMock,
                buildClusterFactoryMock)
                .then((data) => {
                    assert.match(data.jobs.main[0].commands[0].command,
                        /"environment" can only have 100 environment/);
                })
        );

        it('do not count SD_TEMPLATE variables for max environment variables', () =>
            parser(loadData('environment-with-SD-variable.yaml'), templateFactoryMock,
                buildClusterFactoryMock)
                .then((data) => {
                    assert.notMatch(data.jobs.main[0].commands[0].command,
                        /"environment" can only have 100 environment/);
                })
        );

        it('returns an error if too many environment + matrix variables', () =>
            parser(loadData('too-many-matrix.yaml'), templateFactoryMock,
                buildClusterFactoryMock)
                .then((data) => {
                    assert.match(data.jobs.main[0].commands[0].command,
                        /"environment" and "matrix" can only have a combined/);
                })
        );

        it('returns an error if matrix is too big', () =>
            parser(loadData('too-big-matrix.yaml'), templateFactoryMock,
                buildClusterFactoryMock)
                .then((data) => {
                    assert.match(data.jobs.main[0].commands[0].command,
                        /Job "main": "matrix" cannot contain >25 perm/);
                })
        );

        it('returns an error if using restricted step names', () =>
            parser(loadData('restricted-step-name.yaml'), templateFactoryMock,
                buildClusterFactoryMock)
                .then((data) => {
                    assert.match(data.jobs.main[0].commands[0].command,
                        /Job "main": Step "sd-setup": cannot use a restricted prefix "sd-"/);
                })
        );

        it('returns an error if using restricted job names', () =>
            parser(loadData('restricted-job-name.yaml'), templateFactoryMock,
                buildClusterFactoryMock)
                .then((data) => {
                    assert.match(data.jobs.main[0].commands[0].command,
                        /Job "pr-15": cannot use a restricted prefix "pr-"/);
                })
        );

        it('reads annotations on the pipeline-level', () =>
            parser(loadData('pipeline-annotations.yaml'), templateFactoryMock,
                buildClusterFactoryMock)
                .then((data) => {
                    assert.deepEqual(data, JSON.parse(loadData('pipeline-annotations.json')));
                })
        );

        it('reads cache on the pipeline-level', () =>
            parser(loadData('pipeline-cache.yaml'), templateFactoryMock, buildClusterFactoryMock)
                .then((data) => {
                    assert.deepEqual(data, JSON.parse(loadData('pipeline-cache.json')));
                })
        );

        it('returns an error if job specified in cache config does not exist', () =>
            parser(loadData('pipeline-cache-nonexist-job.yaml'), templateFactoryMock,
                buildClusterFactoryMock)
                .then((data) => {
                    assert.deepEqual(data, JSON.parse(
                        loadData('pipeline-cache-nonexist-job.json')));
                })
        );

        it('validates build cluster', () =>
            parser(loadData('build-cluster.yaml'), templateFactoryMock, buildClusterFactoryMock)
                .then((data) => {
                    assert.deepEqual(data, JSON.parse(loadData('build-cluster.json')));
                })
        );

        it('returns an error if build cluster does not exist', () =>
            parser(loadData('bad-build-cluster.yaml'), templateFactoryMock, buildClusterFactoryMock)
                .then((data) => {
                    assert.deepEqual(data, JSON.parse(
                        loadData('bad-build-cluster.json')));
                })
        );

        it('allows a description key', () =>
            parser(loadData('basic-job-with-description.yaml'), templateFactoryMock,
                buildClusterFactoryMock)
                .then((data) => {
                    assert.isDefined(data.jobs.main[0].description);
                    assert.equal(data.jobs.main[0].description,
                        'This is a description');
                })
        );

        it('returns an error if workflowGraph has cycle', () =>
            parser(loadData('pipeline-with-requires-cycle.yaml'), templateFactoryMock,
                buildClusterFactoryMock)
                .then((data) => {
                    assert.match(data.jobs.main[0].commands[0].command,
                        /Jobs: should not have circular dependency in jobs/);
                })
        );
    });

    describe('permutation', () => {
        it('generates complex permutations and expands image', () =>
            parser(loadData('node-module.yaml'))
                .then((data) => {
                    assert.deepEqual(data, JSON.parse(loadData('node-module.json')));
                })
        );

        it('generates correct jobs with ', () =>
            parser(loadData('pipeline-with-requires.yaml'))
                .then((data) => {
                    assert.deepEqual(data, JSON.parse(loadData('pipeline-with-requires.json')));
                })
        );
    });
});<|MERGE_RESOLUTION|>--- conflicted
+++ resolved
@@ -65,13 +65,8 @@
                     assert.deepEqual(data.jobs.main[0].environment, {});
                     assert.strictEqual(data.jobs.main[0].commands[0].name, 'config-parse-error');
                     assert.match(data.jobs.main[0].commands[0].command,
-<<<<<<< HEAD
-                        /ValidationError:.* "steps" .* duplicate value/);
-                    assert.match(data.errors[0], /ValidationError:.* "steps" .* duplicate value/);
-=======
                         /"steps" position 1 contains a duplicate value/);
                     assert.match(data.errors[0], /"steps" position 1 contains a duplicate value/);
->>>>>>> ef7359dc
                 })
         );
 
